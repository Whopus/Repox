"""Command-line interface for Repox - AI-Powered Code Assistant."""

import json
import sys
from pathlib import Path

from typing import Any, Dict, List, Optional

import click
from rich.console import Console
from rich.panel import Panel
from rich.table import Table
from rich.text import Text
from rich.markdown import Markdown

from .. import __version__
from ..core.assistant import RepoxAssistant
from ..core.config import RepoxConfig
from ..processing.locator import FileLocator
from ..utils.models import ModelFactory


console = Console()

def print_banner():
    """Print Repox banner."""
    banner = Text("🤖 Repox", style="bold blue")
    banner.append(" - AI-Powered Code Assistant", style="dim")
    console.print(Panel(banner, border_style="blue"))


def get_config(config_path: Optional[Path] = None, verbose: bool = False) -> RepoxConfig:
    """Get configuration with proper error handling."""
    try:
        if config_path:
            if verbose:
                console.print(f"[dim]Loading config from: {config_path}[/dim]")
            config = RepoxConfig.load_from_file(config_path)
        else:
            # Load from environment and file
            config = RepoxConfig.load_from_env()
            file_config = RepoxConfig.load_from_file()
            
            # Merge configurations
            config_data = file_config.model_dump()
            env_data = {k: v for k, v in config.model_dump().items() if v is not None}
            config_data.update(env_data)
            
            config = RepoxConfig(**config_data)
        
        config.verbose = verbose
        
        if verbose:
            # Show configuration details
            from rich.table import Table
            config_table = Table(title="⚙️  Configuration", show_header=True)
            config_table.add_column("Setting", style="cyan")
            config_table.add_column("Value", style="green")
            
            config_table.add_row("Strong Model", config.strong_model)
            config_table.add_row("Weak Model", config.weak_model)
            config_table.add_row("Max Context Size", f"{config.max_context_size:,} tokens")
            config_table.add_row("Max File Size", f"{config.max_file_size / 1024:.1f} KB")
            config_table.add_row("Skip Large Dirs", str(config.skip_large_dirs))
            config_table.add_row("Large Dir Threshold", f"{config.large_dir_threshold:,} files")
            
            # Show API key status (masked)
            api_key_status = "✅ Set" if config.openai_api_key else "❌ Not set"
            config_table.add_row("OpenAI API Key", api_key_status)
            
            if config.openai_base_url != "https://api.openai.com/v1":
                config_table.add_row("Custom Base URL", config.openai_base_url)
            
            console.print(config_table)
        
        return config
    except Exception as e:
        if verbose:
            console.print(f"[yellow]Warning: Could not load config: {e}[/yellow]")
        config = RepoxConfig()
        config.verbose = verbose
        return config


@click.group(invoke_without_command=True)
@click.option("--version", is_flag=True, help="Show version and exit")
@click.pass_context
def cli(ctx, version):
    """🤖 Repox - AI-Powered Code Assistant

    
    Intelligent code analysis and Q&A for your repositories.
    
    Examples:
        repox ask "How does authentication work?"
        repox find "database models"
        repox build --files "src/auth.py,src/models.py"
        repox info --summary
    """
    if version:
        console.print(f"Repox version {__version__}")
        sys.exit(0)
    
    if ctx.invoked_subcommand is None:
        print_banner()
        console.print("\n[dim]Use --help to see available commands[/dim]")


@cli.command()
@click.argument("question", required=True)
@click.option("--repo", "-r", type=click.Path(exists=True, path_type=Path), 
              default=Path.cwd(), help="Repository path")
@click.option("--config", "-c", type=click.Path(exists=True, path_type=Path), 
              help="Configuration file path")
@click.option("--verbose", "-v", is_flag=True, help="Verbose output")
@click.option("--preview", is_flag=True, help="Preview file selection only")
@click.option("--format", "output_format", type=click.Choice(["text", "markdown", "json"]), 
              default="text", help="Output format")
def ask(question: str, repo: Path, config: Optional[Path], verbose: bool, 
        preview: bool, output_format: str):
    """💬 Ask questions about your codebase.
    
    Examples:
        repox ask "How does the authentication system work?"
        repox ask "What are the main API endpoints?" --preview
        repox ask "Explain the database schema" --format markdown
    """
    try:
        repox_config = get_config(config, verbose)
        assistant = RepoxAssistant(repo, repox_config)
        
        if preview:
            # Show file selection preview
            if verbose:
                console.print(Panel(
                    f"[bold]Repository:[/bold] {repo}\n[bold]Question:[/bold] {question}",
                    title="🔍 Preview Mode",
                    border_style="yellow"
                ))
            
            selection = assistant.preview_file_selection(question)
            
            # Display selection with enhanced details
            if selection['valid_files']:
                table = Table(title="📁 Selected Files", show_header=True)
                table.add_column("File", style="cyan", no_wrap=False)
                table.add_column("Size", style="green", justify="right")
                table.add_column("Type", style="yellow")
                
                # Get file sizes for display
                file_sizes = assistant.repository_analyzer.get_file_sizes()
                
                for file_path in selection['valid_files']:
                    file_size = file_sizes.get(file_path, 0)
                    size_str = f"{file_size / 1024:.1f} KB" if file_size > 0 else "Unknown"
                    file_ext = Path(file_path).suffix or "No ext"
                    table.add_row(file_path, size_str, file_ext)
                
                console.print(table)
                
                # Summary statistics
                total_files = len(selection['valid_files'])
                total_size = sum(file_sizes.get(f, 0) for f in selection['valid_files'])
                
                summary_table = Table(title="📊 Selection Summary", show_header=True)
                summary_table.add_column("Metric", style="cyan")
                summary_table.add_column("Value", style="green")
                
                summary_table.add_row("Files selected", str(total_files))
                summary_table.add_row("Total size", f"{total_size / 1024:.1f} KB")
                summary_table.add_row("Average size", f"{(total_size / total_files / 1024):.1f} KB" if total_files > 0 else "0 KB")
                
                console.print(summary_table)
            else:
                console.print("[red]❌ No files selected[/red]")
            
            # Show invalid files if any
            if selection['invalid_files']:
                console.print(f"\n[red]⚠️  {len(selection['invalid_files'])} invalid files were filtered out:[/red]")
                for invalid_file in selection['invalid_files']:
                    console.print(f"[dim]  - {invalid_file}[/dim]")
            
            # Show AI reasoning
            console.print(Panel(
                selection['reasoning'],
                title="💭 AI Reasoning",
                border_style="green"
            ))
            return
        
        # Get full answer
        if verbose:
            console.print("🤖 Generating answer...")
        
        answer = assistant.ask(question)
        
        if output_format == "json":
            result = {
                "question": question,
                "answer": answer,
                "repository": str(repo)
            }
            console.print(json.dumps(result, indent=2))
        elif output_format == "markdown":
            md_content = f"# Question\n\n{question}\n\n# Answer\n\n{answer}"
            console.print(Markdown(md_content))
        else:
            console.print(f"\n[bold blue]Question:[/bold blue] {question}")
            console.print(f"\n[bold green]Answer:[/bold green]\n{answer}")
            
    except Exception as e:
        console.print(f"[red]Error: {e}[/red]")
        if verbose:
            console.print_exception()
        sys.exit(1)



@cli.command()
@click.argument("query", required=True)
@click.option("--repo", "-r", type=click.Path(exists=True, path_type=Path), 
              default=Path.cwd(), help="Repository path")
@click.option("--config", "-c", type=click.Path(exists=True, path_type=Path), 
              help="Configuration file path")
@click.option("--verbose", "-v", is_flag=True, help="Verbose output")
@click.option("--limit", "-n", type=int, default=10, help="Maximum results")
@click.option("--format", "output_format", type=click.Choice(["table", "json", "simple"]), 
              default="table", help="Output format")
@click.option("--content", is_flag=True, help="Search file content (slower)")
def find(query: str, repo: Path, config: Optional[Path], verbose: bool, 
         limit: int, output_format: str, content: bool):
    """🔍 Find files and content in your repository.
    
    Examples:
        repox find "authentication"
        repox find "database models" --content
        repox find "test files" --format json --limit 5
    """
    try:
        repox_config = get_config(config, verbose)
        
        if verbose:
            console.print(Panel(
                f"[bold]Query:[/bold] {query}\n[bold]Repository:[/bold] {repo}\n[bold]Content search:[/bold] {'Yes' if content else 'No'}\n[bold]Max results:[/bold] {limit}",
                title="🔍 File Search",
                border_style="yellow"
            ))
        
        # Create AI model for file location
        model = ModelFactory.create_openai_model(
            repox_config.strong_model,
            repox_config.openai_api_key,
            repox_config.openai_base_url
        )
        
        locator = FileLocator(repo, repox_config, model)
        
        if verbose:
            console.print(f"[yellow]🤖 Using {repox_config.strong_model} for file location...[/yellow]")
            console.print(f"[yellow]📊 Analyzing repository structure...[/yellow]")
        
        result = locator.locate_files(query, max_results=limit, search_content=content)
        
        if verbose:
            console.print(f"[green]✅ Found {len(result['located_files'])} files[/green]")
            console.print(f"[dim]Confidence score: {result['confidence']:.3f}[/dim]")
        
        if output_format == "json":
            console.print(json.dumps({
                "query": query,
                "files": result["located_files"],
                "confidence": result["confidence"],
                "reasoning": result["reasoning"]
            }, indent=2))
        elif output_format == "simple":
            for file_path in result["located_files"]:
                console.print(file_path)
        else:
            # Table format
            table = Table(title=f"🔍 Search Results for '{query}'")
            table.add_column("File", style="cyan")
            table.add_column("Matches", style="yellow")
            table.add_column("Reason", style="green")
            
            for file_path in result["located_files"]:
                matches = len(result["content_matches"])
                reason = "AI analysis" if matches == 0 else f"{matches} content matches"
                table.add_row(file_path, str(matches) if matches > 0 else "Filename", reason)
            
            console.print(table)
            console.print(f"\n💭 Reasoning: {result['reasoning']}")
            console.print(f"🎯 Confidence: {result['confidence']:.2f}")
            
    except Exception as e:
        console.print(f"[red]Error: {e}[/red]")
        if verbose:
            console.print_exception()
        sys.exit(1)


@cli.command()
@click.option("--files", help="Comma-separated list of files")
@click.option("--query", help="Query to select files automatically")
@click.option("--focus", help="Focus areas (e.g., 'auth,database,api')")
@click.option("--repo", "-r", type=click.Path(exists=True, path_type=Path), 
              default=Path.cwd(), help="Repository path")
@click.option("--config", "-c", type=click.Path(exists=True, path_type=Path), 
              help="Configuration file path")
@click.option("--verbose", "-v", is_flag=True, help="Verbose output")
@click.option("--compress", is_flag=True, help="Enable compression")
@click.option("--output", "-o", type=click.Path(path_type=Path), help="Output file")
@click.option("--format", "output_format", type=click.Choice(["markdown", "json"]), 
              default="markdown", help="Output format")
def build(files: Optional[str], query: Optional[str], focus: Optional[str],
          repo: Path, config: Optional[Path], verbose: bool, compress: bool,
          output: Optional[Path], output_format: str):
    """📋 Build context from repository files.
    
    Examples:
        repox build --files "src/auth.py,src/models.py"
        repox build --query "authentication system"
        repox build --focus "auth,security" --compress
        repox build --query "API endpoints" --output api_docs.md
    """
    try:
        if not files and not query:
            console.print("[red]Error: Must specify either --files or --query[/red]")
            sys.exit(1)
        
        repox_config = get_config(config, verbose)
        assistant = RepoxAssistant(repo, repox_config)
        
        if files:
            # Build from specific files
            file_list = [f.strip() for f in files.split(",")]
            if verbose:
                console.print(f"📋 Building context from {len(file_list)} files...")
            context = assistant.context_builder.build_context_with_repomix(file_list)
        else:
            # Build from query
            if verbose:
                console.print(f"🔍 Finding files for query: {query}")
            
            # Get repository information
            repo_structure = assistant.repository_analyzer.get_repository_structure()
            file_sizes = assistant.repository_analyzer.get_file_sizes()
            
            selection = assistant.context_builder.select_relevant_files(query, repo_structure, file_sizes)
            context = assistant.context_builder.build_context_with_repomix(selection.selected_files)
        
        # Apply focus areas if specified
        if focus:
            focus_areas = [f.strip() for f in focus.split(",")]
            if verbose:
                console.print(f"🎯 Applying focus areas: {', '.join(focus_areas)}")
            # TODO: Implement focus area filtering
        
        # Apply compression if requested
        if compress:
            if verbose:
                console.print("🗜️ Applying compression...")
            # TODO: Implement compression
        
        # Output result
        if output:
            output.write_text(context)
            console.print(f"✅ Context saved to {output}")
        else:
            if output_format == "json":
                result = {
                    "context": context,
                    "files": file_list if files else selection.selected_files,
                    "compressed": compress
                }
                console.print(json.dumps(result, indent=2))
            else:
                console.print(context)
                
    except Exception as e:
        console.print(f"[red]Error: {e}[/red]")
        if verbose:
            console.print_exception()
        sys.exit(1)


@cli.command()
@click.option("--repo", "-r", type=click.Path(exists=True, path_type=Path), 
              default=Path.cwd(), help="Repository path")
@click.option("--config", "-c", type=click.Path(exists=True, path_type=Path), 
              help="Configuration file path")
@click.option("--verbose", "-v", is_flag=True, help="Verbose output")
@click.option("--summary", is_flag=True, help="Show repository summary")
@click.option("--files", is_flag=True, help="List processable files")
@click.option("--stats", is_flag=True, help="Show detailed statistics")
def info(repo: Path, config: Optional[Path], verbose: bool, summary: bool, 
         files: bool, stats: bool):
    """ℹ️ Show repository information.
    
    Examples:
        repox info --summary
        repox info --files
        repox info --stats
    """
    try:
        repox_config = get_config(config, verbose)
        assistant = RepoxAssistant(repo, repox_config)
        
        if summary or (not files and not stats):
            # Show summary
            summary_data = assistant.repository_analyzer.get_repository_summary()
            
            table = Table(title="📊 Repository Summary")
            table.add_column("Metric", style="cyan")
            table.add_column("Value", style="green")
            
            for key, value in summary_data.items():
                if key == "largest_files":
                    value = ", ".join([f"{name} ({size} bytes)" for name, size in value[:3]])
                elif key == "file_types":
                    value = ", ".join([f"{ext}: {count}" for ext, count in list(value.items())[:5]])
                table.add_row(key.replace("_", " ").title(), str(value))
            
            console.print(table)
        
        if files:
            # List files
            processable_files = assistant.repository_analyzer.get_processable_files()
            
            console.print(f"\n📁 Processable Files ({len(processable_files)} total):")
            for file_path in sorted(processable_files):
                console.print(f"  📄 {file_path}")
        
        if stats:
            # Detailed statistics
            console.print("\n📈 Detailed Statistics:")
            # TODO: Implement detailed stats
            
    except Exception as e:
        console.print(f"[red]Error: {e}[/red]")
        if verbose:
            console.print_exception()
        sys.exit(1)


@cli.command()
@click.option("--repo", "-r", type=click.Path(path_type=Path), 
              default=Path.cwd(), help="Repository path")
@click.option("--force", is_flag=True, help="Overwrite existing configuration")
def init(repo: Path, force: bool):
    """🚀 Initialize Repox configuration.
    
    Creates a .repox.json configuration file in the repository.
    """
    try:
        config_path = repo / ".repox.json"
        
        if config_path.exists() and not force:
            console.print(f"[yellow]Configuration already exists at {config_path}[/yellow]")
            console.print("Use --force to overwrite")
            return
        
        # Create default configuration
        config = RepoxConfig()
        config.save_to_file(config_path)
        
        console.print(f"✅ Configuration created at {config_path}")
        console.print("\n📝 Next steps:")
        console.print("1. Set your OpenAI API key: export OPENAI_API_KEY='your-key'")
        console.print("2. Try: repox ask 'What does this repository do?'")
        console.print("3. Customize settings in .repox.json as needed")
        
    except Exception as e:
        console.print(f"[red]Error: {e}[/red]")
        sys.exit(1)


@cli.command()
@click.argument("query")
@click.option(
    "-r", "--repo",
    type=click.Path(exists=True, file_okay=False, dir_okay=True),
    default=".",
    help="Repository path"
)
@click.option(
    "-c", "--config",
    type=click.Path(exists=True, file_okay=True, dir_okay=False),
    help="Configuration file path"
)
@click.option(
    "-v", "--verbose",
    is_flag=True,
    help="Verbose output"
)
@click.option(
    "--format", "-f",
    type=click.Choice(["table", "json", "simple"]),
    default="table",
    help="Output format"
)
@click.option(
    "--max-results", "-n",
    type=int,
    default=10,
    help="Maximum number of results to show"
)
def locate(query: str, repo: str, config: str, verbose: bool, format: str, max_results: int) -> None:
    """Locate files and content based on a query.
    
    This command helps you find files that are relevant to your query,
    including content-based search within files.
    
    Examples:
        repox locate "authentication functions"
        repox locate "database models" --format json
        repox locate "test files" --max-results 5
    """
    
    try:
        # Load configuration
        repox_config = RepoxConfig()
        if config:
            repox_config = RepoxConfig.load_from_file(config)
        else:
            repox_config = RepoxConfig().get_effective_config()
        
        if verbose:
            repox_config.verbose = True
        
        # Create AI model for locator
        strong_model = ModelFactory.create_openai_model(
            model_name=repox_config.strong_model,
            api_key=repox_config.openai_api_key,
            base_url=repox_config.openai_base_url,
        )
        
        # Initialize locator
        locator = FileLocator(repo, repox_config, strong_model)
        
        # Perform location search
        with console.status("🔍 Locating files..."):
            result = locator.locate_files(query)
        
        # Display results based on format
        if format == "json":
            console.print(json.dumps(result, indent=2))
        elif format == "simple":
            for file_path in result["located_files"][:max_results]:
                console.print(file_path)
        else:  # table format
            _display_locate_results(result, max_results)
    
    except Exception as e:
        console.print(f"[bold red]Error:[/bold red] {e}")
        if verbose:
            console.print_exception()
        sys.exit(1)


@cli.command()
<<<<<<< HEAD
@click.option(
    "-r", "--repo",
    type=click.Path(exists=True, file_okay=False, dir_okay=True),
    default=".",
    help="Repository path"
)
@click.option(
    "-c", "--config",
    type=click.Path(exists=True, file_okay=True, dir_okay=False),
    help="Configuration file path"
)
@click.option(
    "-v", "--verbose",
    is_flag=True,
    help="Verbose output"
)
=======
>>>>>>> 0db9b387
@click.option(
    "--files",
    help="Comma-separated list of files to include in context"
)
@click.option(
    "--query",
    help="Query to optimize context for"
)
@click.option(
    "--focus",
    help="Comma-separated list of focus areas (e.g., 'tests,docs,config')"
)
@click.option(
    "--compression",
    is_flag=True,
    help="Enable compression to reduce context size"
)
@click.option(
    "--output", "-o",
    type=click.Path(path_type=Path),
    help="Output file path (default: stdout)"
)
@click.option(
    "--format", "-f",
    type=click.Choice(["markdown", "json"]),
    default="markdown",
    help="Output format"
)
def context(
    repo: str,
    config: str,
    verbose: bool,
    files: Optional[str],
    query: Optional[str],
    focus: Optional[str],
    compression: bool,
    output: Optional[Path],
    format: str,
) -> None:
    """Build optimized context from repository files.
    
    This command creates a well-structured context from your repository
    that can be used for AI analysis or documentation.
    
    Examples:
        repox context --files "src/main.py,src/config.py"
        repox context --query "authentication system" --focus "auth,security"
        repox context --compression --output context.md
    """
    
    try:
        # Load configuration
        repox_config = RepoxConfig()
        if config:
            repox_config = RepoxConfig.load_from_file(config)
        else:
            repox_config = RepoxConfig().get_effective_config()
        
        if verbose:
            repox_config.verbose = True
        
        # Initialize assistant for context building
        assistant = RepoxAssistant(repo_path=str(repo), config=repox_config)
        
        # Parse input parameters
        selected_files = files.split(',') if files else None
        focus_areas = focus.split(',') if focus else None
        
        # If query is provided but no files, use locator to find relevant files
        if query and not selected_files:
            strong_model = ModelFactory.create_openai_model(
                model_name=repox_config.strong_model,
                api_key=repox_config.openai_api_key,
                base_url=repox_config.openai_base_url,
            )
            
            locator = FileLocator(repo, repox_config, strong_model)
            
            with console.status("🔍 Finding relevant files..."):
                location_result = locator.locate_files(query)
            
            selected_files = location_result["located_files"]
            
            if verbose:
                console.print(f"[blue]Found {len(selected_files)} relevant files for query[/blue]")
        
        # Build context
        with console.status("📦 Building context..."):
            from ..repository.repomix_integration import RepomixIntegration
            
            repomix_integration = RepomixIntegration(repo, repox_config)
            context_result = repomix_integration.build_context(
                selected_files=selected_files,
                focus_areas=focus_areas,
                compression_enabled=compression,
                max_size=repox_config.max_context_size,
            )
        
        # Format output
        if format == "json":
            output_content = json.dumps(context_result, indent=2)
        else:  # markdown
            output_content = context_result["content"]
            
            # Add metadata header
            metadata = context_result["metadata"]
            header = f"""# Repository Context

**Generated by Repox v{__version__}**

- **Repository**: {repo}
- **Total Files**: {metadata['total_files']}
- **Total Size**: {metadata['total_size']:,} bytes
- **Compression**: {'Enabled' if metadata['compression_enabled'] else 'Disabled'}
- **Focus Areas**: {', '.join(metadata['focus_areas']) if metadata['focus_areas'] else 'None'}

---

"""
            output_content = header + output_content
        
        # Output results
        if output:
            with open(output, 'w', encoding='utf-8') as f:
                f.write(output_content)
            console.print(f"[green]✅ Context saved to {output}[/green]")
        else:
            console.print(output_content)
    
    except Exception as e:
        console.print(f"[bold red]Error:[/bold red] {e}")
        if verbose:
            console.print_exception()
        sys.exit(1)


def _display_locate_results(result: Dict[str, Any], max_results: int) -> None:
    """Display location results in table format."""
    
    # Main results table
    table = Table(title="🔍 File Location Results")
    table.add_column("File", style="cyan", no_wrap=True)
    table.add_column("Matches", style="yellow")
    table.add_column("Reason", style="green")
    
    # Add located files
    for i, file_path in enumerate(result["located_files"][:max_results]):
        # Handle both dict and list content_matches
        content_matches = result["content_matches"]
        if isinstance(content_matches, dict):
            matches = len(content_matches.get(file_path, []))
            match_text = f"{matches} matches" if matches > 0 else "Filename match"
        else:
            match_text = "Filename match"
        
        table.add_row(
            file_path,
            match_text,
            "AI analysis"
        )
    
    console.print(table)
    
    # Show summary
    total_files = len(result["located_files"])
    content_matches = result["content_matches"]
    if isinstance(content_matches, dict):
        total_matches = sum(len(matches) for matches in content_matches.values())
    else:
        total_matches = 0
    
    console.print(f"\n[bold]Summary:[/bold]")
    console.print(f"  📁 Files found: {total_files}")
    console.print(f"  🔍 Content matches: {total_matches}")
    console.print(f"  🎯 Confidence: {result['confidence']:.2f}")
    console.print(f"  📋 Strategy: {result['search_strategy']}")
    
    # Show reasoning
    console.print(f"\n[bold blue]💭 Reasoning:[/bold blue]")
    console.print(result["reasoning"])


if __name__ == "__main__":
    cli()<|MERGE_RESOLUTION|>--- conflicted
+++ resolved
@@ -558,7 +558,6 @@
 
 
 @cli.command()
-<<<<<<< HEAD
 @click.option(
     "-r", "--repo",
     type=click.Path(exists=True, file_okay=False, dir_okay=True),
@@ -575,8 +574,7 @@
     is_flag=True,
     help="Verbose output"
 )
-=======
->>>>>>> 0db9b387
+
 @click.option(
     "--files",
     help="Comma-separated list of files to include in context"
