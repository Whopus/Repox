# 🤖 Repox v0.2.0 - AI-Powered Code Assistant

> **Intelligent code analysis and Q&A for your repositories with hierarchical filtering and elegant PyTorch-like API**

Repox transforms how you interact with codebases by providing AI-powered insights, smart file discovery, and intelligent context building. Ask questions in natural language and get precise answers about your code with minimal token usage through advanced hierarchical filtering.

[![Python 3.8+](https://img.shields.io/badge/python-3.8+-blue.svg)](https://www.python.org/downloads/)
[![MIT License](https://img.shields.io/badge/license-MIT-green.svg)](LICENSE)

<<<<<<< HEAD

## ✨ Features
=======
## ✨ Key Features
>>>>>>> 8db849a4

### 🧠 **Intelligent Analysis**
- **Smart Q&A**: Ask questions about your codebase in natural language
- **AI-Powered File Discovery**: Find relevant files using advanced semantic search
- **Context-Aware Responses**: Get precise answers with relevant code context

### ⚡ **Performance & Efficiency**
- **Hierarchical Filtering**: 60-80% token reduction through multi-stage filtering
- **Smart Caching**: Efficient processing for large repositories
- **Optimized Context Building**: Minimal token usage with maximum relevance

### 🎯 **Elegant API Design**
- **PyTorch-like Interface**: Clean, intuitive API inspired by modern ML libraries
- **Multiple Repository Support**: Switch between repositories dynamically
- **Flexible Output Formats**: JSON, Markdown, and rich terminal output

### 🏗️ **Architecture & Extensibility**
- **Modular Design**: Highly cohesive, loosely coupled components
- **Extensible Framework**: Easy to customize and extend
- **Professional Structure**: Clean separation of concerns

## 🚀 Quick Start

### Installation

```bash
pip install repox
```

### Setup

1. **Set your OpenAI API key:**
   ```bash
    # Required
    export OPENAI_API_KEY="your-api-key"

    # Optional
    export OPENAI_BASE_URL="https://api.openai.com/v1"
    export REPOX_STRONG_MODEL="claude-sonnet-4-20250514"
    export REPOX_WEAK_MODEL="gpt-4.1-mini"
    export REPOX_VERBOSE="true"
   ```

2. **Initialize configuration (optional):**
   ```bash
   cd your-project
   repox init
   ```

3. **Start using Repox:**
   ```bash
   # CLI usage
   repox ask "How does authentication work in this project?"
   
   # Python API usage
   python -c "import repox; repox.configure(); print(repox.ask('What does this code do?'))"
   ```

## 💡 Usage Examples

### 🎯 **Elegant Python API** (PyTorch-like)

```python
import repox

# Configure once (global state)
repox.configure(
    repo_path="/path/to/your/repo",
    model="gpt-4",
    verbose=True
)

# Ask questions
answer = repox.ask("How does authentication work?")
print(answer.content)

# Find relevant files
files = repox.find("database models")
print(f"Found {len(files.files)} relevant files")

# Build context
context = repox.build(query="API endpoints")
print(f"Context: {len(context.content)} characters")

# Get repository info
info = repox.info()
print(f"Repository: {info['name']}")

<<<<<<< HEAD

# Limit results and format output
repox find "test files" --limit 5 --format json

=======
# Work with multiple repositories
answer = repox.ask("How does auth work?", repo_path="/other/repo")

# Convenience functions
files = repox.locate("authentication logic")  # alias for find
context = repox.context("API design")         # alias for build

# Reset global configuration
repox.reset()
```
>>>>>>> 8db849a4

### 🖥️ **Command Line Interface**


```bash
# Ask questions about your code
repox ask "What are the main components of this system?"
repox ask "How does the database layer work?" --preview
repox ask "Explain the API structure" --format markdown

# Find files and content
repox find "authentication functions"
repox find "database models" --content
repox find "test files" --limit 5 --format json

# Build documentation context
repox build --files "src/auth.py,src/models.py"
repox build --query "authentication system"

# Focus on specific areas with compression
repox build --query "API endpoints" --focus "api,routes" --compress

# Save to file
repox build --query "database schema" --output docs/database.md
```

### Repository Information

```bash
# Show repository summary
repox info --summary

# List all processable files
repox info --files

# Detailed statistics
repox info --stats
```

## 🏗️ Architecture

Repox v0.2.0 features a completely redesigned modular architecture:

```
repox/
├── api/                    # Public APIs
│   ├── elegant.py         # PyTorch-like elegant API
│   └── classic.py         # Traditional class-based API
├── core/                   # Core functionality
│   ├── assistant.py       # Main orchestrator
│   └── config.py          # Configuration management
├── processing/             # Data processing
│   ├── context.py         # Context building
│   ├── locator.py         # AI-powered file discovery
│   ├── filter.py          # Smart filtering
│   └── hierarchical_filter.py  # Advanced hierarchical filtering
├── repository/             # Repository analysis
│   ├── analyzer.py        # Repository structure analysis
│   └── repomix_integration.py  # Enhanced repomix integration
├── cli/                    # Command line interface
│   ├── main.py           # CLI commands
│   └── commands.py       # Modular CLI structure
└── utils/                  # Utilities
    └── models.py          # AI model abstractions
```

### 🎯 **Key Architectural Improvements**

- **Hierarchical Filtering**: Multi-stage filtering reduces token usage by 60-80%
- **Elegant API**: PyTorch-inspired interface with global state management
- **Modular Design**: High cohesion, loose coupling between components
- **Performance Optimization**: Smart caching and efficient processing
- **Extensible Framework**: Easy to add new features and integrations

### 🔧 **Design Principles**

- **🎯 Simplicity First**: Common tasks should be simple, complex tasks possible
- **🔧 Composable**: Features work well together and can be combined
- **⚡ Performance**: Optimized for speed with smart caching and filtering
- **🛡️ Reliable**: Graceful error handling and fallback mechanisms
- **📈 Extensible**: Easy to add new features and integrations
- **🧩 Modular**: Clean separation of concerns with well-defined interfaces

## ⚙️ Configuration

### Configuration File

Create `.repox.json` in your project root:

```json
{
  "strong_model": "gpt-4",
  "weak_model": "gpt-3.5-turbo",
  "max_file_size": 100000,
  "max_context_size": 50000,
  "location_confidence_threshold": 0.7,
  "enable_compression": false,
  "exclude_patterns": [
    "*.log", "node_modules/**", "__pycache__/**",
    "build/**", "dist/**", "*.pyc"
  ],
  "skip_large_dirs": [
    "node_modules", "__pycache__", ".git", "build", "dist"
  ]
}
```

## 🆕 What's New in v0.2.0

### 🎯 **Hierarchical Filtering System**
- **Multi-stage filtering**: Filename → Content → AI analysis
- **60-80% token reduction** compared to previous versions
- **Smart relevance scoring** with confidence thresholds
- **Optimized context building** for large repositories

<<<<<<< HEAD
```python
from repox import RepoxAssistant, FileLocator, RepomixIntegration
from repox.models import ModelFactory
from repox.config import RepoxConfig
=======
### 🔥 **Elegant PyTorch-like API**
- **Global state management**: Configure once, use everywhere
- **Intuitive interface**: `repox.ask()`, `repox.find()`, `repox.build()`
- **Multiple repository support**: Switch between repos dynamically
- **Convenience functions**: `repox.locate()`, `repox.context()`
>>>>>>> 8db849a4

### 🏗️ **Modular Architecture**
- **Clean separation of concerns**: api/, core/, processing/, repository/
- **High cohesion, loose coupling**: Easy to extend and maintain
- **Professional structure**: Industry-standard organization

### ⚡ **Performance Improvements**
- **Optimized assistant workflow**: 3-step process instead of 5
- **Smart caching**: Reduced redundant operations
- **Efficient file processing**: Better memory usage

<<<<<<< HEAD
# Ask a question
answer = assistant.ask("How does the authentication system work?")
print(answer)

# Advanced usage with custom configuration
config = RepoxConfig()
config.verbose = True
config.max_context_size = 100000

assistant = RepoxAssistant("/path/to/repo", config=config)

# File location
model = ModelFactory.create_openai_model("gpt-4", "your-api-key")
locator = FileLocator("/path/to/repo", config, model)
result = locator.locate_files("authentication functions")

# Context building
repomix_integration = RepomixIntegration("/path/to/repo", config)
context = repomix_integration.build_context(
    selected_files=["src/auth.py", "src/login.py"],
    focus_areas=["auth", "security"],
    compression_enabled=True
)
=======
## 🔧 API Reference

### 🎯 **Elegant API** (Recommended)

```python
import repox

# Configure globally (PyTorch-style)
repox.configure(
    repo_path="/path/to/repo",
    model="gpt-4",
    verbose=True
)

# Core functions
answer = repox.ask("How does auth work?")
files = repox.find("database models") 
context = repox.build(query="API design")
info = repox.info()

# Convenience aliases
files = repox.locate("auth logic")      # alias for find()
context = repox.context("API design")  # alias for build()

# Multi-repository support
answer = repox.ask("How does this work?", repo_path="/other/repo")

# Reset global state
repox.reset()
>>>>>>> 8db849a4
```

### 🏛️ **Classic API** (Advanced)

```python
from repox import RepoxAssistant, RepoxConfig

# Custom configuration
config = RepoxConfig(
    strong_model="gpt-4",
    weak_model="gpt-3.5-turbo",
    verbose=True,
    max_context_size=100000
)

# Initialize assistant
assistant = RepoxAssistant("/path/to/repo", config=config)

# Use assistant methods
answer = assistant.ask("How does authentication work?")
files = assistant.find("database models")
context = assistant.build_context("API endpoints")
```

### Custom AI Models

```python
from repox.models import AIModel

class CustomModel(AIModel):
    def generate_sync(self, messages, **kwargs):
        # Your custom implementation
        pass

# Use with Repox
assistant = RepoxAssistant("/path/to/repo")
assistant.strong_model = CustomModel()
```

## 🎨 Output Formats

### Terminal (Default)
Rich, colorized output with tables, panels, and progress indicators.

### JSON
Structured data perfect for automation and integration:
```json
{
  "question": "How does authentication work?",
  "answer": "The authentication system uses...",
  "files": ["src/auth.py", "src/models/user.py"],
  "confidence": 0.95
}
```

### Markdown
Human-readable format ideal for documentation:
```markdown
# Question
How does authentication work?

# Answer
The authentication system uses JWT tokens...
```

## 🔍 Smart Filtering

Repox automatically excludes irrelevant files to improve performance and accuracy:

- **Build artifacts**: `build/`, `dist/`, `*.pyc`, `*.so`
- **Dependencies**: `node_modules/`, `__pycache__/`, `.venv/`
- **Version control**: `.git/`, `.svn/`, `.hg/`
- **Logs and temp files**: `*.log`, `*.tmp`, `cache/`
- **Media files**: `*.jpg`, `*.png`, `*.mp4`, `*.pdf`
- **Security sensitive**: `.env`, `*.key`, `*.pem`

## 🚀 Performance Tips

1. **Use `.repox.json`** to customize filtering for your project
2. **Set appropriate file size limits** to avoid processing huge files
3. **Use `--preview`** to check file selection before full analysis
4. **Enable compression** for large contexts with `--compress`
5. **Focus on specific areas** with `--focus` to reduce noise

## 🤝 Contributing

We welcome contributions! Please see our [Contributing Guide](CONTRIBUTING.md) for details.

### Development Setup

```bash
# Clone the repository
git clone https://github.com/Whopus/Repox.git
cd Repox

# Install in development mode
pip install -e .

# Run tests
pytest

# Install pre-commit hooks
pre-commit install
```

## 📄 License

This project is licensed under the MIT License - see the [LICENSE](LICENSE) file for details.

## 🙏 Acknowledgments

- Built on top of the excellent [repomix](https://github.com/andersonby/python-repomix) library
- Inspired by the need for better code understanding tools
- Thanks to the open-source community for continuous inspiration

---

**Made with ❤️ by the Repox team**

*Transform your codebase interaction with AI-powered intelligence.*<|MERGE_RESOLUTION|>--- conflicted
+++ resolved
@@ -7,12 +7,7 @@
 [![Python 3.8+](https://img.shields.io/badge/python-3.8+-blue.svg)](https://www.python.org/downloads/)
 [![MIT License](https://img.shields.io/badge/license-MIT-green.svg)](LICENSE)
 
-<<<<<<< HEAD
-
-## ✨ Features
-=======
 ## ✨ Key Features
->>>>>>> 8db849a4
 
 ### 🧠 **Intelligent Analysis**
 - **Smart Q&A**: Ask questions about your codebase in natural language
@@ -101,12 +96,6 @@
 info = repox.info()
 print(f"Repository: {info['name']}")
 
-<<<<<<< HEAD
-
-# Limit results and format output
-repox find "test files" --limit 5 --format json
-
-=======
 # Work with multiple repositories
 answer = repox.ask("How does auth work?", repo_path="/other/repo")
 
@@ -117,10 +106,8 @@
 # Reset global configuration
 repox.reset()
 ```
->>>>>>> 8db849a4
 
 ### 🖥️ **Command Line Interface**
-
 
 ```bash
 # Ask questions about your code
@@ -233,18 +220,11 @@
 - **Smart relevance scoring** with confidence thresholds
 - **Optimized context building** for large repositories
 
-<<<<<<< HEAD
-```python
-from repox import RepoxAssistant, FileLocator, RepomixIntegration
-from repox.models import ModelFactory
-from repox.config import RepoxConfig
-=======
 ### 🔥 **Elegant PyTorch-like API**
 - **Global state management**: Configure once, use everywhere
 - **Intuitive interface**: `repox.ask()`, `repox.find()`, `repox.build()`
 - **Multiple repository support**: Switch between repos dynamically
 - **Convenience functions**: `repox.locate()`, `repox.context()`
->>>>>>> 8db849a4
 
 ### 🏗️ **Modular Architecture**
 - **Clean separation of concerns**: api/, core/, processing/, repository/
@@ -256,31 +236,6 @@
 - **Smart caching**: Reduced redundant operations
 - **Efficient file processing**: Better memory usage
 
-<<<<<<< HEAD
-# Ask a question
-answer = assistant.ask("How does the authentication system work?")
-print(answer)
-
-# Advanced usage with custom configuration
-config = RepoxConfig()
-config.verbose = True
-config.max_context_size = 100000
-
-assistant = RepoxAssistant("/path/to/repo", config=config)
-
-# File location
-model = ModelFactory.create_openai_model("gpt-4", "your-api-key")
-locator = FileLocator("/path/to/repo", config, model)
-result = locator.locate_files("authentication functions")
-
-# Context building
-repomix_integration = RepomixIntegration("/path/to/repo", config)
-context = repomix_integration.build_context(
-    selected_files=["src/auth.py", "src/login.py"],
-    focus_areas=["auth", "security"],
-    compression_enabled=True
-)
-=======
 ## 🔧 API Reference
 
 ### 🎯 **Elegant API** (Recommended)
@@ -310,7 +265,6 @@
 
 # Reset global state
 repox.reset()
->>>>>>> 8db849a4
 ```
 
 ### 🏛️ **Classic API** (Advanced)
